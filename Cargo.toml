--- conflicted
+++ resolved
@@ -33,12 +33,9 @@
 elf = "0.8.0"
 indicatif = "0.17.8"
 itertools = "0.14.0"
-<<<<<<< HEAD
+filetime = "0.2.24"
 fs-err = { version = "3.1.0", features = ["tokio"] }
-=======
-filetime = "0.2.24"
-fs-err = { version = "3.0.0", features = ["tokio"] }
->>>>>>> 2600993c
+
 futures-util = "0.3.31"
 glob = "0.3.1"
 hex = "0.4.3"
