--- conflicted
+++ resolved
@@ -71,7 +71,8 @@
     Profile(#[from] profile::Error),
     #[error("env")]
     Env(#[from] env::Error),
-<<<<<<< HEAD
+    #[error("recipe")]
+    Recipe(#[from] recipe::Error),
 }
 
 fn version() -> String {
@@ -84,8 +85,4 @@
         .unwrap_or_default();
 
     format!("{VERSION}{hash}")
-=======
-    #[error("recipe")]
-    Recipe(#[from] recipe::Error),
->>>>>>> f39a4ce3
 }