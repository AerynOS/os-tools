# Provides core definitions which each profile may override

definitions:

    # Basic variables required for packages to build correctly
<<<<<<< HEAD
    - libsuffix          : ""
    - prefix             : "/usr"
    - bindir             : "%(prefix)/bin"
    - sbindir            : "%(prefix)/sbin"
    - includedir         : "%(prefix)/include"
    - datadir            : "%(prefix)/share"
    - localedir          : "%(datadir)/locale"
    - infodir            : "%(datadir)/info"
    - mandir             : "%(datadir)/man"
    - docdir             : "%(datadir)/doc"
    - vendordir          : "%(datadir)/defaults"
    - completionsdir     : "%(datadir)/bash-completion/completions"
    - zshcompletionsdir  : "%(datadir)/zsh/site-functions"
    - fishcompletionsdir : "%(datadir)/fish/vendor_completions.d"
    - elvishcompletions  : "%(datadir)/elvish/lib"
    - tmpfilesdir        : "%(prefix)/lib/tmpfiles.d"
    - sysusersdir        : "%(prefix)/lib/sysusers.d"
    - udevrulesdir       : "%(prefix)/lib/udev/rules.d"
    - localstatedir      : "/var"
    - sharedstatedir     : "%(localstatedir)/lib"
    - runstatedir        : "/run"
    - sysconfdir         : "/etc"
    - libdir             : "%(prefix)/lib%(libsuffix)"
    - libexecdir         : "%(libdir)/%(name)"
    - builddir           : "serpent_builddir"
=======
    - libsuffix      : ""
    - prefix         : "/usr"
    - bindir         : "%(prefix)/bin"
    - sbindir        : "%(prefix)/sbin"
    - includedir     : "%(prefix)/include"
    - datadir        : "%(prefix)/share"
    - localedir      : "%(datadir)/locale"
    - infodir        : "%(datadir)/info"
    - mandir         : "%(datadir)/man"
    - docdir         : "%(datadir)/doc"
    - vendordir      : "%(datadir)/defaults"
    - completionsdir : "%(datadir)/bash-completion/completions"
    - tmpfilesdir    : "%(prefix)/lib/tmpfiles.d"
    - sysusersdir    : "%(prefix)/lib/sysusers.d"
    - udevrulesdir   : "%(prefix)/lib/udev/rules.d"
    - localstatedir  : "/var"
    - sharedstatedir : "%(localstatedir)/lib"
    - runstatedir    : "/run"
    - sysconfdir     : "/etc"
    - libdir         : "%(prefix)/lib%(libsuffix)"
    - libexecdir     : "%(libdir)/%(name)"
    - builddir       : "aerynos_builddir"
>>>>>>> 3575fcd1

    # The vendorID is encoded into the triplet, toolchain, builds, etc.
    # It must match the triplet from bootstrap-scripts.
    - vendorID       : "aerynos-linux"

    # Must be set for CC/CXX/CPP to work
    - cc             : "%(compiler_c)"
    - cxx            : "%(compiler_cxx)"
    - objc           : "%(compiler_objc)"
    - objcxx         : "%(compiler_objcxx)"
    - cpp            : "%(compiler_cpp)"
    - objcpp         : "%(compiler_objcpp)"
    - objcxxcpp      : "%(compiler_objcxxcpp)"
    - d              : "%(compiler_d)"
    - ar             : "%(compiler_ar)"
    - ld             : "%(compiler_ld)"
    - objcopy        : "%(compiler_objcopy)"
    - nm             : "%(compiler_nm)"
    - ranlib         : "%(compiler_ranlib)"
    - strip          : "%(compiler_strip)"
    - path           : "%(compiler_path)"
    - ccachedir      : "%(compiler_cache)"
    - sccachedir     : "%(scompiler_cache)"
    - pkgconfigpath  : "%(libdir)/pkgconfig:/usr/share/pkgconfig"

actions              :

    - scriptBase     :
        description: scriptBase is merged to the top of all newly generated build scripts.
        command: |
            #!/usr/bin/bash
            set -e
            set -x
            TERM="dumb"; export TERM
            SOURCE_DATE_EPOCH="%(sourcedateepoch)"; export SOURCE_DATE_EPOCH
            PGO_STAGE="%(pgo_stage)"; export PGO_STAGE
            PKG_CONFIG_PATH="%(pkgconfigpath)"; export PKG_CONFIG_PATH
            CFLAGS="%(cflags)"; export CFLAGS
            CGO_CFLAGS="%(cflags)"; export CGO_CFLAGS
            CXXFLAGS="%(cxxflags)"; export CXXFLAGS
            CGO_CXXFLAGS="%(cxxflags)"; export CGO_CXXFLAGS
            FFLAGS="%(fflags)"; export FFLAGS
            LDFLAGS="%(ldflags)"; export LDFLAGS
            CGO_LDFLAGS="%(ldflags) -Wl,--no-gc-sections"; export CGO_LDFLAGS
            DFLAGS="%(dflags)"; export DFLAGS
            RUSTFLAGS="%(rustflags)"; export RUSTFLAGS
            CC="%(cc)"; export CC
            CXX="%(cxx)"; export CXX
            OBJC="%(objc)"; export OBJC
            OBJCXX="%(objcxx)"; export OBJCXX
            CPP="%(cpp)"; export CPP
            OBJCPP="%(objcpp)"; export OBJCPP
            OBJCXXCPP="%(objcxxcpp)"; export OBJCXXCPP
            AR="%(ar)"; export AR
            LD="%(ld)"; export LD
            OBJCOPY="%(objcopy)"; export OBJCOPY
            NM="%(nm)"; export NM
            RANLIB="%(ranlib)"; export RANLIB
            STRIP="%(strip)"; export STRIP
            PATH="%(path)"; export PATH
            CCACHE_DIR="%(ccachedir)"; export CCACHE_DIR;
            test -z "$CCACHE_DIR" && unset CCACHE_DIR;
            %cargo_set_environment
            RUSTC_WRAPPER="%(rustc_wrapper)"; export RUSTC_WRAPPER;
            test -z "$RUSTC_WRAPPER" && unset RUSTC_WRAPPER;
            SCCACHE_DIR="%(sccachedir)"; export SCCACHE_DIR;
            test -z "$SCCACHE_DIR" && unset SCCACHE_DIR;
            LANG="en_US.UTF-8"; export LANG
            LC_ALL="en_US.UTF-8"; export LC_ALL
            test -d "%(workdir)" || (echo "The work directory %(workdir) does not exist"; exit 1)
            cd "%(workdir)" && echo "The work directory %%(workdir) is ${PWD}"
            CCACHE_BASEDIR="%(workdir)"; export CCACHE_BASEDIR

defaultTuningGroups :
    - asneeded
    - avxwidth
    - base
    - bindnow
    - build-id
    - compress-debug
    - debug
    - fat-lto
    - fortify
    - frame-pointer
    - harden
    - icf
    - lto
    - lto-errors
    - optimize
    - relr
    - symbolic

tuning              :
    # A set of groups we can toggle from the "tune" key

    # Architecture flags should always be enabled
    - architecture:
        enabled:
            - architecture

    # Base flags should almost always be enabled, but want to be able to disable
    - base:
        enabled:
            - base

    - debug:
        options:
            - lines:
                enabled: debug-lines
            - std:
                enabled: debug-std
        default: std

    # Debug symbol compression
    - compress-debug:
        options:
            - none:
                enabled: compress-debug-none
            - zlib:
                enabled: compress-debug-zlib
            - zstd:
                enabled: compress-debug-zstd
        default: zstd

    # Toggle frame-pointer
    - frame-pointer:
        enabled: no-omit-frame-pointer
        disabled: omit-frame-pointer

    # Toggle build-id
    - build-id:
        enabled: build-id

    # Enable bindnow functionality
    - bindnow:
        enabled: bindnow

    # Enable symbolic
    - symbolic:
        options:
            - all:
                enabled: symbolic-all
            - functions:
                enabled: symbolic-functions
            - nonweak:
                enabled: symbolic-nonweak
        default: functions

    # Enable fortify
    - fortify:
        enabled: fortify

    # Enable hardening
    - harden:
        options:
            - none:
                enabled: harden-none
            - lvl1:
                enabled: harden-lvl1
            - lvl2:
                enabled: harden-lvl2
        disabled: harden-none
        default: lvl1

    # Enable optimisation per given levels
    - optimize:
        options:
            - fast:
                enabled: optimize-fast
            - generic:
                enabled: optimize-generic
            - size:
                enabled:
                    - optimize-size
                    - sections
            - speed:
                enabled: optimize-speed
        default: generic

    # Enable LTO
    - lto:
        options:
            - full:
                enabled: lto-full
            - thin:
                enabled: lto-thin
        default: thin

    # Enable LTOextra. Requires the equivalent lto option
    - ltoextra:
        options:
            - full:
                enabled: ltoextra-full
            - thin:
                enabled: ltoextra-thin
        default: thin

    # Enable LTO errors
    - lto-errors:
        enabled: lto-errors

    # Toggle fat LTO objects
    - fat-lto:
        enabled: fat-lto
        disabled: fat-lto-none

    # Enable ICF
    - icf:
        options:
            - safe:
                enabled: icf-safe
            - all:
                enabled: icf-all
        default: safe

    # Enable Ignore data address equality
    - idae:
        enabled: idae

    # Enable Polly
    - polly:
        enabled: polly

    # Enable section splitting
    - sections:
        enabled: sections

    # Toggle common
    - common:
        enabled: common

    # Enable math
    - math:
        enabled: math

    # Enable noplt
    - noplt:
        enabled:
            - noplt
            - bindnow

    # Enable nosemantic
    - nosemantic:
        enabled: nosemantic

    # Enable nodaed
    - nodaed:
        enabled: nodaed

    # Enable asneeded
    - asneeded:
        enabled: asneeded

    # Enable avxwidth
    - avxwidth:
        enabled: avxwidth-128

    # Enable bolt
    - bolt:
        enabled: bolt

    # Enable runpath
    - runpath:
        enabled: runpath

    # Enable sse2avx
    - sse2avx:
        enabled: sse2avx

    # Enable pch-instantiate
    - pch-instantiate:
        enabled: pch-instantiate

    # Enable visibility
    - visibility:
        options:
            - inline:
                enabled: visibility-inline
            - hidden:
                enabled: visibility-hidden
        default: inline

    # Enable relative-vtables
    - relative-vtables:
        enabled: relative-vtables

    # Enable relr
    - relr:
        enabled: relr

flags               :

    # Needs overriding with -march/mtune values.
    - architecture:
        c         : ""
        cxx       : ""
        ld        : ""

    # Base flags, enabled by default
    - base:
        c         : "-pipe -Wformat -Wformat-security -Wno-error -fPIC"
        cxx       : "-pipe -Wformat -Wformat-security -Wno-error -fPIC"
        f         : ""
        ld        : "-Wl,-O2,--gc-sections"
        d         : "-release -Hkeep-all-bodies -relocation-model=pic -wi"
        rust      : "-C strip=none"

    - omit-frame-pointer:
        c         : "-fomit-frame-pointer -momit-leaf-frame-pointer"
        cxx       : "-fomit-frame-pointer -momit-leaf-frame-pointer"
        f         : "-fomit-frame-pointer"
        d         : "-frame-pointer=none"
        rust      : ""

    - no-omit-frame-pointer:
        c         : "-fno-omit-frame-pointer -mno-omit-leaf-frame-pointer"
        cxx       : "-fno-omit-frame-pointer -mno-omit-leaf-frame-pointer"
        f         : "-fno-omit-frame-pointer"
        d         : "-frame-pointer=all"
        rust      : "-C force-frame-pointers"

    # Toggle bindnow (ON)
    - bindnow:
        ld        : "-Wl,-z,relro,-z,now"

    # Toggle symbolic (ON symbolic-functions)
    - symbolic-all:
        ld        : "-Wl,-Bsymbolic"

    - symbolic-functions:
        ld        : "-Wl,-Bsymbolic-functions"

    - symbolic-nonweak:
        llvm:
            ld        : "-Wl,-Bsymbolic-non-weak-functions"

    # Toggle fortify (ON)
    - fortify:
        c         : "-D_FORTIFY_SOURCE=2"
        cxx       : "-D_FORTIFY_SOURCE=2"
        f         : "-D_FORTIFY_SOURCE=2"

    # No hardening!
    - harden-none:
        c         : "-fno-stack-protector"
        cxx       : "-fno-stack-protector"

    # Hardening (ON harden-lvl1)
    - harden-lvl1:
        c         : "-fstack-protector --param ssp-buffer-size=32"
        cxx       : "-fstack-protector --param ssp-buffer-size=32"

    - harden-lvl2:
        llvm:
            c         : "-fstack-protector-strong -fstack-clash-protection -fPIE --param ssp-buffer-size=4"
            cxx       : "-fstack-protector-strong -fstack-clash-protection -fPIE --param ssp-buffer-size=4"
        gnu:
            c         : "-fstack-protector-strong -fstack-clash-protection -fPIE --param ssp-buffer-size=4"
            cxx       : "-fstack-protector-strong -fstack-clash-protection -fPIE --param ssp-buffer-size=4"

    # Use section splitting, improves GC without lto only (OFF)
    - sections:
        c     : "-ffunction-sections -fdata-sections"
        cxx   : "-ffunction-sections -fdata-sections"

    # Optimize without care for math issues
    - optimize-fast:
        c         : "-Ofast"
        cxx       : "-Ofast"
        f         : "-Ofast"

    # Generic optimisation case (ON)
    - optimize-generic:
        c         : "-O2"
        cxx       : "-O2"
        f         : "-O2"
        d         : "-O2"
        # opt-level=3 is common in the rust world so let that
        # be our generic opt case.
        rust      : "-C opt-level=3 -C codegen-units=16"

    # Optimize for size (OFF)
    - optimize-size:
        c     : "-Os"
        cxx   : "-Os"
        d     : "-Os"
        rust  : "-C opt-level=s -C codegen-units=16"
        gnu:
            f : "-Os"

    # Optimize for speed (OFF)
    - optimize-speed:
        c         : "-O3"
        cxx       : "-O3"
        f         : "-O3"
        d         : "-O3"
        rust      : "-C opt-level=3 -C codegen-units=16"

    # Enable LTO optimisations (OFF)
    - lto-full:
        rust      : "-C lto=fat -C linker-plugin-lto -C embed-bitcode=yes"
        gnu:
            c         : "-flto=%(jobs) -flto-partition=one"
            cxx       : "-flto=%(jobs) -flto-partition=one"
            f         : "-flto=%(jobs) -flto-partition=one"
            ld        : "-flto=%(jobs) -flto-partition=one"
        llvm:
            c         : "-flto=full"
            cxx       : "-flto=full"
            f         : "-flto=full"
            d         : "-flto=full"
            ld        : "-flto=full"

    # Enable Thin-LTO optimisations (ON)
    - lto-thin:
        rust      : "-C lto=thin -C linker-plugin-lto -C embed-bitcode=yes"
        gnu:
            c         : "-flto=%(jobs)"
            cxx       : "-flto=%(jobs)"
            f         : "-flto=%(jobs)"
            ld        : "-flto=%(jobs)"
        llvm:
            c         : "-flto=thin"
            cxx       : "-flto=thin"
            f         : "-flto=thin"
            d         : "-flto=thin"
            ld        : "-flto=thin"

    # Enable LTOextra optimisations (OFF)
    - ltoextra-full:
        gnu:
            c         : "-fdevirtualize-at-ltrans"
            cxx       : "-fdevirtualize-at-ltrans"
        llvm:
            c         : "-fwhole-program-vtables -fvirtual-function-elimination"
            cxx       : "-fwhole-program-vtables -fvirtual-function-elimination"

    # Enable Thin-LTOextra optimisations (OFF)
    - ltoextra-thin:
        llvm:
            c         : "-fwhole-program-vtables"
            cxx       : "-fwhole-program-vtables"

    # Enable Fat LTO Objects. Note that this is only necessary when building static objects with LLVM that are used in a GCC build (ON)
    - fat-lto:
        c         : "-ffat-lto-objects"
        cxx       : "-ffat-lto-objects"
        gnu       :
            f     : "-ffat-lto-objects"

    # Disable Fat LTO Objects (OFF)
    - fat-lto-none:
        c         : "-fno-fat-lto-objects"
        cxx       : "-fno-fat-lto-objects"
        gnu       :
            f     : "-fno-fat-lto-objects"

    # Toggle LTO warning errors. If these throw an error it is likely that there will be runtime problems with LTO (ON)
    - lto-errors:
        gnu:
            c         : "-Werror=odr -Werror=lto-type-mismatch -Werror=strict-aliasing"
            cxx       : "-Werror=odr -Werror=lto-type-mismatch -Werror=strict-aliasing"
        llvm:
            c         : "-Werror=odr -Werror=strict-aliasing"
            cxx       : "-Werror=odr -Werror=strict-aliasing"

    # Enable build-id (ON)
    - build-id:
        ld        : "-Wl,--build-id=sha1"
        rust      : "-C link-args=-Wl,--build-id=sha1"

    # Compress debug symbols with Zstd (ON)
    - compress-debug-zstd:
        ld        : "-Wl,--compress-debug-sections=zstd"
        rust      : "-C link-args=-Wl,--compress-debug-sections=zstd"

    # Compress debug symbols with zlib (OFF)
    - compress-debug-zlib:
        ld        : "-Wl,--compress-debug-sections=zlib"
        rust      : "-C link-args=-Wl,--compress-debug-sections=zlib"

    # Don't compress debug symbols (OFF)
    - compress-debug-none:
        ld        : "-Wl,--compress-debug-sections=none"
        rust      : "-C link-args=-Wl,--compress-debug-sections=none"

    # Enable ALL LLVM ICF optimisations (OFF)
    - icf-all:
        llvm:
            ld    : "-Wl,--icf=all"

    # Enable LLVM ICF optimisations (ON)
    - icf-safe:
        llvm:
            ld    : "-Wl,--icf=safe"

    # Ignore data address equality (OFF)
    - idae:
        llvm:
            ld    : "-Wl,--ignore-data-address-equality"

    # Enable LLVM polly optimisations (OFF)
    - polly:
        llvm:
            c     : "-fplugin=LLVMPolly.so -fpass-plugin=LLVMPolly.so -Xclang -mllvm -Xclang -polly -Xclang -mllvm -Xclang -polly-vectorizer=stripmine"
            cxx   : "-fplugin=LLVMPolly.so -fpass-plugin=LLVMPolly.so -Xclang -mllvm -Xclang -polly -Xclang -mllvm -Xclang -polly-vectorizer=stripmine"
            f     : "-fpass-plugin=LLVMPolly.so" # TODO: I don't think this does anything, but at least it doesn't fail
            d     : "-polly -polly-vectorizer=stripmine"

    # Toggle options you want to use with llvm-bolt (OFF)
    - bolt:
        gnu:
            c         : "-fno-reorder-blocks-and-partition"
            cxx       : "-fno-reorder-blocks-and-partition"
            ld        : "-Wl,-q"
        llvm:
            c         : "-fno-split-machine-functions"
            cxx       : "-fno-split-machine-functions"
            ld        : "-Wl,-q"

    # Toggle -fcommon (OFF)
    - common:
        c         : "-fcommon"
        cxx       : "-fcommon"
        gnu       :
            f     : "-fcommon"

    # Toggle debug-lines optimisations
    - debug-lines:
        rust      : "-C debuginfo=line-tables-only -C split-debuginfo=off"
        llvm:
            c         : "-gline-tables-only -fasynchronous-unwind-tables"
            cxx       : "-gline-tables-only -fasynchronous-unwind-tables"
            d         : "-gline-tables-only -gc"

    # Toggle debug-std optimisations (ON)
    - debug-std:
        f         : "-g"
        d         : "-g -gc -d-debug"
        rust      : "-C debuginfo=2 -C split-debuginfo=off"
        gnu:
            c         : "-g -feliminate-unused-debug-types -fasynchronous-unwind-tables"
            cxx       : "-g -feliminate-unused-debug-types -fasynchronous-unwind-tables"
        llvm:
            c         : "-g -fasynchronous-unwind-tables"
            cxx       : "-g -fasynchronous-unwind-tables"

    # Toggle fast math (OFF)
    - math:
        f         : "-ffast-math"
        d         : "-ffast-math -fp-contract=fast"
        gnu:
            c         : "-fno-math-errno -fno-trapping-math"
            cxx       : "-fno-math-errno -fno-trapping-math"
        llvm:
            c         : "-fno-math-errno -fno-trapping-math -ffp-contract=fast -ffp-model=fast"
            cxx       : "-fno-math-errno -fno-trapping-math -ffp-contract=fast -ffp-model=fast"

    # Toggle noplt, requires bindnow (OFF)
    - noplt:
        c         : "-fno-plt"
        cxx       : "-fno-plt"
        d         : "-fno-plt"
        gnu:
            f     : "-fno-plt"

    # Toggle -fno-semantic-interposition (OFF)
    - nosemantic:
        c         : "-fno-semantic-interposition"
        cxx       : "-fno-semantic-interposition"

    # Toggle -fno-direct-access-external-data (OFF)
    - nodaed:
        llvm:
            c         : "-fno-direct-access-external-data"
            cxx       : "-fno-direct-access-external-data"

    # Prefer 128-bit vector width (ON)
    - avxwidth-128:
        c         : "-mprefer-vector-width=128"
        cxx       : "-mprefer-vector-width=128"
        gnu:
            f     : "-mprefer-vector-width=128"

    # Toggle -fpch-instantiate-templates (OFF)
    - pch-instantiate:
        llvm:
            c         : "-fpch-instantiate-templates"
            cxx       : "-fpch-instantiate-templates"

    # Toggle asneeded (ON)
    - asneeded:
        ld        : "-Wl,--as-needed"

    # Toggle runpath (OFF)
    - runpath:
        ld        : "-Wl,--enable-new-dtags"

    # Toggle sse2avx (OFF)
    - sse2avx:
        gnu:
            c         : "-msse2avx"
            cxx       : "-msse2avx"
            f         : "-msse2avx"

    # Toggle visibility hidden (OFF)
    - visibility-hidden:
        c          : "-fvisibility=hidden"
        cxx        : "-fvisibility-inlines-hidden -fvisibility=hidden"
        d          : "-fvisibility=hidden"
        gnu:
            f      : "-fvisibility=hidden"

    # Toggle visibility inlines hidden (OFF)
    - visibility-inline:
        cxx        : "-fvisibility-inlines-hidden"

    # Enable relative vtables (OFF)
    - relative-vtables:
        llvm:
            cxx       : "-fexperimental-library -fexperimental-relative-c++-abi-vtables"

    # Toggle relr (ON)
    - relr:
        ld        : "-Wl,-z,pack-relative-relocs"

# Template packages
packages          :

    # Main package
    - "%(name)":
        paths:
            - "*"

    # Some documentation
    - "%(name)-docs":
        summary: "Documentation for %(name)"
        description: |
            Documentation files for the %(name) package
        paths:
            - /usr/share/gtk-doc

    # Main development subpackage
    - "%(name)-devel":
        summary: "Development files for %(name)"
        description: |
            Install this package if you intend to build software against
            the %(name) package.
        paths:
            - /usr/include
            - /usr/lib/*.a
            - /usr/lib/cmake
            - /usr/lib/lib*.so
            - /usr/lib/pkgconfig
            - /usr/share/aclocal
            - /usr/share/man/man2
            - /usr/share/man/man3
            - /usr/share/man/man9
            - /usr/share/pkgconfig
            # Qt5/Qt6
            - /usr/lib/*.prl
            - /usr/lib/metatypes
            - /usr/lib/qt*/metatypes/qt*.json
            - /usr/lib/qt*/mkspecs
            - /usr/lib/qt*/modules/*.json
            - /usr/lib/qt*/sbom
            - /usr/lib/qt*/plugins/designer/*.so
            # KF5/KF6
            - /usr/share/doc/qt5/*.qch
            - /usr/share/doc/qt5/*.tags
            - /usr/share/doc/qt6/*.qch
            - /usr/share/doc/qt6/*.tags
        rundeps:
            - "%(name)"

    # Main dbginfo package
    - "%(name)-dbginfo":
        summary: "Debugging symbols for %(name)"
        description: |
            Install this package if you need debugging information + symbols
            for the %(name) package.
        paths:
            - /usr/lib/debug

    # Template for a -libs sub-package which can be used by adding paths via the stone.yml file
    - "%(name)-libs":
        summary: "Library files for %(name)"
        description: |
            Library files for %(name), typically pulled in as a dependency of another package.

    # 32-bit compat libraries
    - "%(name)-32bit":
        summary: "Provides 32-bit runtime libraries for %(name)"
        description: |
            Install this package if you need the 32-bit versions of the
            %(name) package libraries.
        paths:
            - /usr/lib32
            - /usr/lib32/lib*.so.*
        rundeps:
            - "%(name)"

    # 32-bit development files
    - "%(name)-32bit-devel":
        summary: "Provides development files for %(name)-32bit"
        description: |
            Install this package if you need to build software against
            the 32-bit version of %(name), %(name)-32bit.
        paths:
            - /usr/lib32/*.a
            - /usr/lib32/cmake
            - /usr/lib32/lib*.so
            - /usr/lib32/pkgconfig
        rundeps:
            - "%(name)-32bit"
            - "%(name)-devel"

    # 32-bit debug symbols
    - "%(name)-32bit-dbginfo":
        summary: "Debugging symbols for %(name)-32bit"
        description: |
            Install this package if you need debugging information + symbols
            for the %(name)-32bit package.
        paths:
            - /usr/lib32/debug

    # Qt5/Qt6 currently
    - "%(name)-demos":
        summary: "Example files for %(name)"
        description: |
            Example files for the %(name) package
        paths:
            - /usr/lib/qt*/examples<|MERGE_RESOLUTION|>--- conflicted
+++ resolved
@@ -3,7 +3,6 @@
 definitions:
 
     # Basic variables required for packages to build correctly
-<<<<<<< HEAD
     - libsuffix          : ""
     - prefix             : "/usr"
     - bindir             : "%(prefix)/bin"
@@ -29,30 +28,6 @@
     - libdir             : "%(prefix)/lib%(libsuffix)"
     - libexecdir         : "%(libdir)/%(name)"
     - builddir           : "serpent_builddir"
-=======
-    - libsuffix      : ""
-    - prefix         : "/usr"
-    - bindir         : "%(prefix)/bin"
-    - sbindir        : "%(prefix)/sbin"
-    - includedir     : "%(prefix)/include"
-    - datadir        : "%(prefix)/share"
-    - localedir      : "%(datadir)/locale"
-    - infodir        : "%(datadir)/info"
-    - mandir         : "%(datadir)/man"
-    - docdir         : "%(datadir)/doc"
-    - vendordir      : "%(datadir)/defaults"
-    - completionsdir : "%(datadir)/bash-completion/completions"
-    - tmpfilesdir    : "%(prefix)/lib/tmpfiles.d"
-    - sysusersdir    : "%(prefix)/lib/sysusers.d"
-    - udevrulesdir   : "%(prefix)/lib/udev/rules.d"
-    - localstatedir  : "/var"
-    - sharedstatedir : "%(localstatedir)/lib"
-    - runstatedir    : "/run"
-    - sysconfdir     : "/etc"
-    - libdir         : "%(prefix)/lib%(libsuffix)"
-    - libexecdir     : "%(libdir)/%(name)"
-    - builddir       : "aerynos_builddir"
->>>>>>> 3575fcd1
 
     # The vendorID is encoded into the triplet, toolchain, builds, etc.
     # It must match the triplet from bootstrap-scripts.
